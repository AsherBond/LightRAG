--- conflicted
+++ resolved
@@ -3,7 +3,6 @@
 import inspect
 import asyncio
 import ast
-import copy
 
 from typing import (
     Any,
@@ -97,7 +96,7 @@
         self.agent = agent
 
         # get agent requirements
-        self.max_steps = max_steps 
+        self.max_steps = max_steps
         if max_steps is None:
             self.max_steps = agent.max_steps
         else:
@@ -230,70 +229,6 @@
         Returns:
             RunnerResult containing step history and final processed output
         """
-<<<<<<< HEAD
-        # reset the step history
-        self.step_history = []
-
-        # take in the query in prompt_kwargs
-        prompt_kwargs = prompt_kwargs.copy() if prompt_kwargs else {}
-        prompt_kwargs["step_history"] = (
-            self.step_history
-        )  # a reference to the step history
-        # set maximum number of steps for the planner into the prompt
-        prompt_kwargs["max_steps"] = self.max_steps
-
-        model_kwargs = model_kwargs.copy() if model_kwargs else {}
-
-        step_count = 0
-        last_output = None
-
-
-
-        while step_count < self.max_steps:
-            try:
-                printc(
-                    f"agent planner prompt: {self.agent.planner.get_prompt(**prompt_kwargs)}"
-                )
-                # call the planner
-                output = self.agent.planner.call(
-                    prompt_kwargs=prompt_kwargs,
-                    model_kwargs=model_kwargs,
-                    use_cache=use_cache,
-                    id=id,
-                )
-                printc(f"planner output: {output}", color="yellow")
-
-                function = self._get_planner_function(output)
-                printc(f"function: {function}", color="yellow")
-
-                function_results = self._tool_execute_sync(function)
-
-                # observation is what llm see about the output, and user can control it using ToolOutput
-                # output is the real output data 
-
-                function_output = function_results.output
-                function_output_observation = function_output
-                if isinstance(function_output, ToolOutput) and hasattr(function_output, "observation"):
-                    function_output_observation = function_output.observation
-
-                # create a step output
-                step_ouput: StepOutput = StepOutput(
-                    step=step_count,
-                    action=function,
-                    function=function,
-                    observation=function_output_observation,
-                )
-                self.step_history.append(step_ouput)
-
-                if self._check_last_step(function):
-                    processed_data = self._process_data(function_output)
-                    # Wrap final output in RunnerResponse
-                    last_output = RunnerResult(
-                        answer=processed_data,
-                        step_history=self.step_history.copy(),
-                    )
-                    break
-=======
         # Create runner span for tracing
         with runner_span(
             runner_id=id or f"runner_{hash(str(prompt_kwargs))}",
@@ -310,18 +245,16 @@
                     self.step_history
                 )  # a reference to the step history
 
+                # set maximum number of steps for the planner into the prompt
+                prompt_kwargs["max_steps"] = self.max_steps
+
                 model_kwargs = model_kwargs.copy() if model_kwargs else {}
 
                 step_count = 0
                 last_output = None
 
-                # set maximum number of steps for the planner into the prompt
-                # prompt_kwargs["max_steps"] = self.max_steps
-
                 while step_count < self.max_steps:
                     try:
-                        function_results = None
-
                         # Create step span for each iteration
                         with step_span(
                             step_number=step_count, action_type="planning"
@@ -356,40 +289,42 @@
                                     {"output_result": function_results.output}
                                 )
 
+                            function_output = function_results.output
+                            function_output_observation = function_output
+                            if isinstance(function_output, ToolOutput) and hasattr(
+                                function_output, "observation"
+                            ):
+                                function_output_observation = (
+                                    function_output.observation
+                                )
+
                             # create a step output
                             step_ouput: StepOutput = StepOutput(
                                 step=step_count,
                                 action=function,
                                 function=function,
-                                observation=function_results.output,
+                                observation=function_output_observation,
                             )
                             self.step_history.append(step_ouput)
 
                             # Update step span with results
                             step_span_instance.span_data.update_attributes(
                                 {
-                                    "function_name": function.name,
-                                    "function_results": function_results,
+                                    "tool_name": function.name,
+                                    "tool_output": function_results,
                                     "is_final": self._check_last_step(function),
-                                    "observation": function_results.output,
+                                    "observation": function_output_observation,
                                 }
                             )
-                            print(
-                                "updated step span data",
-                                step_span_instance.span_data.data,
-                            )
-
-                            step_count += 1
 
                             if self._check_last_step(function):
-                                processed_data = self._process_data(
-                                    function_results.output
-                                )
+                                processed_data = self._process_data(function_output)
                                 # Wrap final output in RunnerResponse
                                 last_output = RunnerResult(
                                     answer=processed_data,
                                     step_history=self.step_history.copy(),
                                 )
+                                step_count += 1  # Increment step count before breaking
                                 break
 
                             log.debug(
@@ -397,6 +332,8 @@
                                     self.agent.planner.get_prompt(**prompt_kwargs)
                                 )
                             )
+
+                            step_count += 1
 
                     except Exception as e:
                         error_msg = f"Error in step {step_count}: {str(e)}"
@@ -409,7 +346,6 @@
                         runner_span_instance.span_data.update_attributes(
                             {"final_answer": error_msg, "workflow_status": "failed"}
                         )
->>>>>>> 2f46821c
 
                         # Create response span for error tracking
                         with response_span(
@@ -502,64 +438,7 @@
         Returns:
             RunnerResponse containing step history and final processed output
         """
-<<<<<<< HEAD
-        self.step_history = []
-        prompt_kwargs = prompt_kwargs.copy() if prompt_kwargs else {}
-
-        prompt_kwargs["step_history"] = (
-            self.step_history
-        )  # a reference to the step history
-        # set maximum number of steps for the planner into the prompt
-        prompt_kwargs["max_steps"] = self.max_steps
-
-        model_kwargs = model_kwargs.copy() if model_kwargs else {}
-
-        step_count = 0
-        last_output = None
-
-        while step_count < self.max_steps:
-            try:
-                printc(
-                    f"agent planner prompt: {self.agent.planner.get_prompt(**prompt_kwargs)}"
-                )
-                # Execute one step asynchronously
-                output = await self.agent.planner.acall(
-                    prompt_kwargs=prompt_kwargs,
-                    model_kwargs=model_kwargs,
-                    use_cache=use_cache,
-                    id=id,
-                )
-                printc(f"planner output: {output}", color="yellow")
-
-                function = self._get_planner_function(output)
-                printc(f"function: {function}", color="yellow")
-
-                function_results = await self._tool_execute_async(function)
-
-                function_output = function_results.output
-                function_output_observation = function_output
-
-                if isinstance(function_output, ToolOutput) and hasattr(function_output, "observation"):
-                    function_output_observation = function_output.observation
-
-                step_output: StepOutput = StepOutput(
-                    step=step_count,
-                    action=function,
-                    function=function,
-                    observation=function_output_observation,
-                )
-                self.step_history.append(step_output)
-
-                if self._check_last_step(function):
-                    processed_data = self._process_data(function_output)
-                    # Wrap final output in RunnerResult
-                    last_output = RunnerResult(
-                        answer=processed_data,
-                        step_history=self.step_history.copy(),
-                        # ctx=self.ctx,
-                    )
-                    break
-=======
+
         # Create runner span for tracing
         with runner_span(
             runner_id=id or f"async_runner_{hash(str(prompt_kwargs))}",
@@ -573,6 +452,8 @@
                 prompt_kwargs["step_history"] = (
                     self.step_history
                 )  # a reference to the step history
+                # set maximum number of steps for the planner into the prompt
+                prompt_kwargs["max_steps"] = self.max_steps
 
                 model_kwargs = model_kwargs.copy() if model_kwargs else {}
 
@@ -581,7 +462,6 @@
 
                 while step_count < self.max_steps:
                     try:
-                        function_results = None
 
                         # Create step span for each iteration
                         with step_span(
@@ -598,7 +478,6 @@
                                 use_cache=use_cache,
                                 id=id,
                             )
-                            print("check", output)
 
                             printc(f"planner output: {output}", color="yellow")
 
@@ -615,39 +494,48 @@
                                 function_results = await self._tool_execute_async(
                                     function
                                 )
+                                function_output = function_results.output
+                                function_output_observation = function_output
+
+                                if isinstance(function_output, ToolOutput) and hasattr(
+                                    function_output, "observation"
+                                ):
+                                    function_output_observation = (
+                                        function_output.observation
+                                    )
+
                                 # Update tool span attributes using update_attributes for MLflow compatibility
                                 tool_span_instance.span_data.update_attributes(
-                                    {"output_result": function_results.output}
+                                    {"output_result": function_output}
                                 )
 
                             step_output: StepOutput = StepOutput(
                                 step=step_count,
                                 action=function,
                                 function=function,
-                                observation=function_results.output,
+                                observation=function_output_observation,
                             )
                             self.step_history.append(step_output)
 
                             # Update step span with results
                             step_span_instance.span_data.update_attributes(
                                 {
-                                    "function_name": function.name,
-                                    "function_results": function_results,
+                                    "tool_name": function.name,
+                                    "tool_output": function_results,
                                     "is_final": self._check_last_step(function),
-                                    "observation": function_results.output,
+                                    "observation": function_output_observation,
                                 }
                             )
-                            step_count += 1
 
                             if self._check_last_step(function):
-                                processed_data = self._process_data(
-                                    function_results.output
-                                )
+                                processed_data = self._process_data(function_output)
                                 # Wrap final output in RunnerResult
                                 last_output = RunnerResult(
                                     answer=processed_data,
                                     step_history=self.step_history.copy(),
-                                )
+                                    # ctx=self.ctx
+                                )
+                                step_count += 1  # Increment step count before breaking
                                 break
 
                             log.debug(
@@ -655,6 +543,8 @@
                                     self.agent.planner.get_prompt(**prompt_kwargs)
                                 )
                             )
+
+                            step_count += 1
 
                     except Exception as e:
                         error_msg = f"Error in step {step_count}: {str(e)}"
@@ -667,7 +557,6 @@
                         runner_span_instance.span_data.update_attributes(
                             {"final_answer": error_msg, "workflow_status": "failed"}
                         )
->>>>>>> 2f46821c
 
                         # Create response span for error tracking
                         with response_span(
@@ -718,18 +607,16 @@
                 return last_output
 
             except Exception as e:
-<<<<<<< HEAD
                 error_msg = f"Error in step {step_count}: {str(e)}"
                 log.error(error_msg)
                 error_response = RunnerResult(
                     error=error_msg,
                     step_history=self.step_history.copy(),
                     # ctx=self.ctx,
-=======
+                )
                 # Update runner span with error info using update_attributes
                 runner_span_instance.span_data.update_attributes(
-                    {"final_answer": f"Error: {str(e)}", "workflow_status": "failed"}
->>>>>>> 2f46821c
+                    {"final_answer": error_msg, "workflow_status": "failed"}
                 )
                 raise
 
@@ -770,430 +657,277 @@
             use_cache: Whether to use cached results if available
             id: Optional unique identifier for the request
         """
-<<<<<<< HEAD
-        self.step_history = []
-        prompt_kwargs = prompt_kwargs.copy() if prompt_kwargs else {}
-
-        prompt_kwargs["step_history"] = self.step_history
-        # a reference to the step history
-        # set maximum number of steps for the planner into the prompt
-        prompt_kwargs["max_steps"] = self.max_steps
-
-        model_kwargs = model_kwargs.copy() if model_kwargs else {}
-        step_count = 0
-
-        while step_count < self.max_steps:
-            try:
-                # important to ensure the prompt at each step is correct
-                log.debug(
-                    "The prompt with the prompt template is {}".format(
-                        self.agent.planner.get_prompt(**prompt_kwargs)
-                    )
-                )
-                printc(
-                    f"agent planner prompt: {self.agent.planner.get_prompt(**prompt_kwargs)}"
-                )
-
-                # when it's streaming, the output will be an async generator
-                output = await self.agent.planner.acall(
-                    prompt_kwargs=prompt_kwargs,
-                    model_kwargs=model_kwargs,
-                    use_cache=use_cache,
-                    id=id,
-                )
-
-                if not isinstance(output, GeneratorOutput):
-                    raise ValueError("The output is not a GeneratorOutput")
-
-                if isinstance(output.raw_response, AsyncIterable):
-                    # Streaming llm call - iterate through the async generator
-                    async for event in output.raw_response:
-                        wrapped_event = RawResponsesStreamEvent(data=event) # raw response wrapper 
-                        streaming_result.put_nowait(wrapped_event)
-
-                else:
-                    # yield the final planner response
-                    if output.error is not None:
-                        wrapped_event = RawResponsesStreamEvent(error=output.error)
-                    else:
-                        wrapped_event = RawResponsesStreamEvent(data=output.data) # wrap on the data field to be the final output, the data might be null
-                    streaming_result.put_nowait(wrapped_event)
-
-                # asychronously consuming the raw response will
-                # update the data field of output with the result of the output processor
-
-                function = self._get_planner_function(output)
-                printc(f"function: {function}", color="yellow")
-
-                # Emit tool call event
-                tool_call_item = ToolCallRunItem(data=function)
-                tool_call_id  = tool_call_item.id
-                tool_call_name = tool_call_item.data.name
-                tool_call_event = RunItemStreamEvent(
-                    name="agent.tool_call_start", item=tool_call_item
-                )
-                streaming_result.put_nowait(tool_call_event)
-
-                # TODO: inside of FunctionTool execution, it should ensure the types of async generator item 
-                # to be either ToolCallActivityRunItem or ToolOutput(maybe) 
-                # Call activity might be better designed
-
-                function_result = await self._tool_execute_async(
-                    function
-                )  # everything must be wrapped in FunctionOutput
-
-                if not isinstance(function_result, FunctionOutput):
-                    raise ValueError(
-                        f"Result must be wrapped in FunctionOutput, got {type(function_result)}"
-                    )
-
-                function_output = function_result.output
-                real_function_output = None
-
-
-                # TODO: validate when the function is a generator
-
-                if inspect.iscoroutine(function_output):
-                    real_function_output = await function_output
-                elif inspect.isasyncgen(function_output):
-                    real_function_output = None
-                    async for item in function_output:
-                        if isinstance(item, ToolCallActivityRunItem):
-                            # add the tool_call_id to the item
-                            item.id = tool_call_id
-                            tool_call_event = RunItemStreamEvent(
-                                name="agent.tool_call_activity", item=item
-                            )
-                            streaming_result.put_nowait(tool_call_event)
-                        else:
-                            real_function_output = item
-                else:
-                    real_function_output = function_output
-
-                # create call complete 
-                call_complete_event = RunItemStreamEvent(
-                    name="agent.tool_call_complete",
-                    item=ToolOutputRunItem(
-                        id=tool_call_id,
-                        data=FunctionOutput(
-                            name=function.name,
-                            input=function,
-                            output=real_function_output,
-                        )
-                    ),
-                )
-                streaming_result.put_nowait(call_complete_event)
-
-                function_output = real_function_output
-                function_output_observation = function_output
-
-                if isinstance(function_output, ToolOutput) and hasattr(function_output, "observation"):
-                    function_output_observation = function_output.observation
-
-                step_output: StepOutput = StepOutput(
-                    step=step_count,
-                    action=function,
-                    function=function,
-                    observation=function_output_observation,
-                    # ctx=copy.deepcopy(self.ctx),
-                )
-                self.step_history.append(step_output)
-
-                # Emit step completion event
-                step_item = StepRunItem(data=step_output)
-                step_event = RunItemStreamEvent(
-                    name="agent.step_complete", item=step_item
-                )
-                streaming_result.put_nowait(step_event)
-
-                if self._check_last_step(function):
-                    processed_data = self._process_data(real_function_output)
-                    printc(f"processed_data: {processed_data}", color="yellow")
-
-                    # Create RunnerResult for the final output
-                    # TODO: this is over complicated!
-                    # Need to make the relation between runner result and runnerstreaming result more clear
-                    runner_result = RunnerResult(
-                        answer=processed_data,
-                        step_history=self.step_history.copy(),
-                        # ctx=self.ctx,
-                    )
-
-                    # Emit execution complete event
-                    final_output_item = FinalOutputItem(data=runner_result)
-                    final_output_event = RunItemStreamEvent(
-                        name="agent.execution_complete", item=final_output_item
-                    )
-                    streaming_result.put_nowait(final_output_event)
-=======
         # Create runner span for tracing streaming execution
         with runner_span(
             runner_id=id or f"stream_runner_{hash(str(prompt_kwargs))}",
             max_steps=self.max_steps,
             workflow_status="streaming",
         ) as runner_span_instance:
-            try:
-                self.step_history = []
-                prompt_kwargs = prompt_kwargs.copy() if prompt_kwargs else {}
-
-                prompt_kwargs["step_history"] = self.step_history
-                # a reference to the step history
-
-                model_kwargs = model_kwargs.copy() if model_kwargs else {}
-                step_count = 0
-
-                while step_count < self.max_steps:
-                    try:
-                        function_results = None
-
-                        # Create step span for each streaming iteration
-                        with step_span(
-                            step_number=step_count, action_type="stream_planning"
-                        ) as step_span_instance:
-                            # important to ensure the prompt at each step is correct
-                            log.debug(
-                                "The prompt with the prompt template is {}".format(
-                                    self.agent.planner.get_prompt(**prompt_kwargs)
-                                )
-                            )
-                            printc(
-                                f"agent planner prompt: {self.agent.planner.get_prompt(**prompt_kwargs)}"
-                            )
-
-                            # when it's streaming, the output will be an async generator
-                            output = await self.agent.planner.acall(
-                                prompt_kwargs=prompt_kwargs,
-                                model_kwargs=model_kwargs,
-                                use_cache=use_cache,
-                                id=id,
-                            )
-
-                            if not isinstance(output, GeneratorOutput):
-                                raise ValueError("The output is not a GeneratorOutput")
-
-                            if isinstance(output.raw_response, AsyncIterable):
-                                # Streaming llm call - iterate through the async generator
-                                async for event in output.raw_response:
-                                    wrapped_event = RawResponsesStreamEvent(data=event)
-                                    streaming_result._event_queue.put_nowait(
-                                        wrapped_event
-                                    )
-
-                            # asychronously consuming the raw response will
-                            # update the data field of output with the result of the output processor
-
-                            function = self._get_planner_function(output)
-                            printc(f"function: {function}", color="yellow")
-
-                            # Emit tool call event
-                            tool_call_item = ToolCallRunItem(data=function)
-                            tool_call_event = RunItemStreamEvent(
-                                name="agent.tool_call_start", item=tool_call_item
-                            )
-                            streaming_result._event_queue.put_nowait(tool_call_event)
-
-                            # Create tool span for streaming function execution
-                            with tool_span(
-                                tool_name=function.name,
-                                function_name=function.name,
-                                function_args=function.args,
-                                function_kwargs=function.kwargs,
-                            ) as tool_span_instance:
-                                function_result = await self._tool_execute_async(
-                                    function
-                                )  # everything must be wrapped in FunctionOutput
-
-                                if not isinstance(function_result, FunctionOutput):
-                                    raise ValueError(
-                                        f"Result must be wrapped in FunctionOutput, got {type(function_result)}"
-                                    )
-
-                                function_output = function_result.output
-                                # TODO: function needs a stream_events
+            self.step_history = []
+            prompt_kwargs = prompt_kwargs.copy() if prompt_kwargs else {}
+
+            prompt_kwargs["step_history"] = self.step_history
+            # a reference to the step history
+            # set maximum number of steps for the planner into the prompt
+            prompt_kwargs["max_steps"] = self.max_steps
+
+            model_kwargs = model_kwargs.copy() if model_kwargs else {}
+            step_count = 0
+
+            while step_count < self.max_steps:
+                try:
+                    # Create step span for each streaming iteration
+                    with step_span(
+                        step_number=step_count, action_type="stream_planning"
+                    ) as step_span_instance:
+                        # important to ensure the prompt at each step is correct
+                        log.debug(
+                            "The prompt with the prompt template is {}".format(
+                                self.agent.planner.get_prompt(**prompt_kwargs)
+                            )
+                        )
+                        printc(
+                            f"agent planner prompt: {self.agent.planner.get_prompt(**prompt_kwargs)}"
+                        )
+
+                        # when it's streaming, the output will be an async generator
+                        output = await self.agent.planner.acall(
+                            prompt_kwargs=prompt_kwargs,
+                            model_kwargs=model_kwargs,
+                            use_cache=use_cache,
+                            id=id,
+                        )
+
+                        if not isinstance(output, GeneratorOutput):
+                            raise ValueError("The output is not a GeneratorOutput")
+
+                        if isinstance(output.raw_response, AsyncIterable):
+                            # Streaming llm call - iterate through the async generator
+                            async for event in output.raw_response:
+                                wrapped_event = RawResponsesStreamEvent(data=event)
+                                streaming_result.put_nowait(wrapped_event)
+
+                        else:
+                            # yield the final planner response
+                            if output.error is not None:
+                                wrapped_event = RawResponsesStreamEvent(
+                                    error=output.error
+                                )
+                            else:
+                                wrapped_event = RawResponsesStreamEvent(
+                                    data=output.data
+                                )  # wrap on the data field to be the final output, the data might be null
+                            streaming_result.put_nowait(wrapped_event)
+
+                        # asychronously consuming the raw response will
+                        # update the data field of output with the result of the output processor
+
+                        function = self._get_planner_function(output)
+                        printc(f"function: {function}", color="yellow")
+
+                        # Emit tool call event
+                        tool_call_item = ToolCallRunItem(data=function)
+                        tool_call_id = tool_call_item.id
+                        tool_call_name = tool_call_item.data.name
+                        tool_call_event = RunItemStreamEvent(
+                            name="agent.tool_call_start", item=tool_call_item
+                        )
+                        streaming_result.put_nowait(tool_call_event)
+
+                        # Create tool span for streaming function execution
+                        with tool_span(
+                            tool_name=tool_call_name,
+                            function_name=function.name,  # TODO fix attributes
+                            function_args=function.args,
+                            function_kwargs=function.kwargs,
+                        ) as tool_span_instance:
+
+                            # TODO: inside of FunctionTool execution, it should ensure the types of async generator item
+                            # to be either ToolCallActivityRunItem or ToolOutput(maybe)
+                            # Call activity might be better designed
+
+                            function_result = await self._tool_execute_async(
+                                function
+                            )  # everything must be wrapped in FunctionOutput
+
+                            if not isinstance(function_result, FunctionOutput):
+                                raise ValueError(
+                                    f"Result must be wrapped in FunctionOutput, got {type(function_result)}"
+                                )
+
+                            function_output = function_result.output
+                            real_function_output = None
+
+                            # TODO: validate when the function is a generator
+
+                            if inspect.iscoroutine(function_output):
+                                real_function_output = await function_output
+                            elif inspect.isasyncgen(function_output):
                                 real_function_output = None
-
-                                if inspect.iscoroutine(function_output):
-                                    real_function_output = await function_output
-                                    function_results = [real_function_output]
-                                elif inspect.isasyncgen(function_output):
-                                    function_results = []
-                                    async for item in function_output:
-                                        streaming_result._event_queue.put_nowait(item)
-                                        function_results.append(item)
-                                    real_function_output = function_results[-1]
-                                else:
-                                    real_function_output = function_output
-                                    function_results = [real_function_output]
-                                    streaming_result._event_queue.put_nowait(
-                                        function_output
-                                    )
-
-                                # Update tool span attributes using update_attributes for MLflow compatibility
-                                tool_span_instance.span_data.update_attributes(
-                                    {"output_result": real_function_output}
-                                )
-
-                            step_output: StepOutput = StepOutput(
-                                step=step_count,
-                                action=function,
-                                function=function,
-                                observation=real_function_output,
-                            )
-                            self.step_history.append(step_output)
-
-                            # Update step span with results
-                            step_span_instance.span_data.update_attributes(
+                                async for item in function_output:
+                                    if isinstance(item, ToolCallActivityRunItem):
+                                        # add the tool_call_id to the item
+                                        item.id = tool_call_id
+                                        tool_call_event = RunItemStreamEvent(
+                                            name="agent.tool_call_activity", item=item
+                                        )
+                                        streaming_result.put_nowait(tool_call_event)
+                                    else:
+                                        real_function_output = item
+                            else:
+                                real_function_output = function_output
+
+                            # create call complete
+                            call_complete_event = RunItemStreamEvent(
+                                name="agent.tool_call_complete",
+                                item=ToolOutputRunItem(
+                                    id=tool_call_id,
+                                    data=FunctionOutput(
+                                        name=function.name,
+                                        input=function,
+                                        output=real_function_output,
+                                    ),
+                                ),
+                            )
+                            streaming_result.put_nowait(call_complete_event)
+
+                            function_output = real_function_output
+                            function_output_observation = function_output
+
+                            if isinstance(function_output, ToolOutput) and hasattr(
+                                function_output, "observation"
+                            ):
+                                function_output_observation = (
+                                    function_output.observation
+                                )
+                            # Update tool span attributes using update_attributes for MLflow compatibility
+
+                            tool_span_instance.span_data.update_attributes(
+                                {"output_result": real_function_output}
+                            )
+
+                        step_output: StepOutput = StepOutput(
+                            step=step_count,
+                            action=function,
+                            function=function,
+                            observation=function_output_observation,
+                            # ctx=copy.deepcopy(self.ctx),
+                        )
+                        self.step_history.append(step_output)
+
+                        # Update step span with results
+                        step_span_instance.span_data.update_attributes(
+                            {
+                                "tool_name": function.name,
+                                "tool_output": function_result,
+                                "is_final": self._check_last_step(function),
+                                "observation": function_output_observation,
+                            }
+                        )
+
+                        # Emit step completion event
+                        step_item = StepRunItem(data=step_output)
+                        step_event = RunItemStreamEvent(
+                            name="agent.step_complete", item=step_item
+                        )
+                        streaming_result.put_nowait(step_event)
+
+                        if self._check_last_step(function):
+                            processed_data = self._process_data(real_function_output)
+                            printc(f"processed_data: {processed_data}", color="yellow")
+
+                            # Create RunnerResult for the final output
+                            # TODO: this is over complicated!
+                            # Need to make the relation between runner result and runner streaming result more clear
+                            runner_result = RunnerResult(
+                                answer=processed_data,
+                                step_history=self.step_history.copy(),
+                                # ctx = self.ctx
+                            )
+
+                            # Update runner span with final results
+                            runner_span_instance.span_data.update_attributes(
                                 {
-                                    "function_name": function.name,
-                                    "function_results": function_results,
-                                    "is_final": self._check_last_step(function),
-                                    "observation": real_function_output,
+                                    "steps_executed": step_count + 1,
+                                    "final_answer": processed_data,
+                                    "workflow_status": "stream_completed",
                                 }
                             )
 
-                            # Emit step completion event
-                            step_item = StepRunItem(data=step_output)
-                            step_event = RunItemStreamEvent(
-                                name="agent.step_complete", item=step_item
-                            )
-                            streaming_result._event_queue.put_nowait(step_event)
-
-                            if self._check_last_step(function):
-                                processed_data = self._process_data(
-                                    real_function_output
-                                )
-                                printc(
-                                    f"processed_data: {processed_data}", color="yellow"
-                                )
-
-                                # Create RunnerResult for the final output
-                                runner_result = RunnerResult(
-                                    answer=processed_data,
-                                    step_history=self.step_history.copy(),
-                                )
-
-                                # Update runner span with final results
-                                runner_span_instance.span_data.update_attributes(
-                                    {
-                                        "steps_executed": step_count + 1,
-                                        "final_answer": processed_data,
-                                        "workflow_status": "stream_completed",
-                                    }
-                                )
-
-                                # Create response span for tracking final streaming result
-                                with response_span(
-                                    answer=processed_data,
-                                    result_type=type(processed_data).__name__,
-                                    execution_metadata={
-                                        "steps_executed": step_count + 1,
-                                        "max_steps": self.max_steps,
-                                        "workflow_status": "stream_completed",
-                                        "streaming": True,
-                                    },
-                                    response=runner_result,
-                                ):
-                                    pass
-
-                                # Emit execution complete event
-                                final_output_item = FinalOutputItem(data=runner_result)
-                                final_output_event = RunItemStreamEvent(
-                                    name="agent.execution_complete",
-                                    item=final_output_item,
-                                )
-                                streaming_result._event_queue.put_nowait(
-                                    final_output_event
-                                )
-
-                                # Store final result and completion status
-                                streaming_result.answer = processed_data
-                                streaming_result.step_history = self.step_history.copy()
-                                streaming_result._is_complete = True
-                                break
-
-                            step_count += 1
-
-                    except Exception as e:
-                        error_msg = f"Error in step {step_count}: {str(e)}"
-                        log.error(error_msg)
-
-                        # Update runner span with error info
-                        runner_span_instance.span_data.update_attributes(
-                            {
-                                "final_answer": error_msg,
-                                "workflow_status": "stream_failed",
-                            }
-                        )
-
-                        # Create response span for error tracking in streaming
-                        with response_span(
-                            answer=error_msg,
-                            result_type="error",
-                            execution_metadata={
-                                "steps_executed": step_count,
-                                "max_steps": self.max_steps,
-                                "workflow_status": "stream_failed",
-                                "streaming": True,
-                            },
-                            response=None,
-                        ):
-                            pass
-
-                        # Store error result and completion status
-                        streaming_result.step_history = self.step_history.copy()
-                        streaming_result._is_complete = True
-                        streaming_result.exception = error_msg
-
-                        # Emit error as FinalOutputItem to queue
-                        error_final_item = FinalOutputItem(error=error_msg)
-                        error_event = RunItemStreamEvent(
-                            name="runner_finished", item=error_final_item
-                        )
-                        streaming_result._event_queue.put_nowait(error_event)
->>>>>>> 2f46821c
-
-                        # end the streaming result's event queue
-                        streaming_result._event_queue.put_nowait(
-                            QueueCompleteSentinel()
-                        )
-                        return error_msg
-
-                # Signal completion of streaming
-                streaming_result._event_queue.put_nowait(QueueCompleteSentinel())
-
-            except Exception as e:
-<<<<<<< HEAD
-                error_msg = f"Error in step {step_count}: {str(e)}"
-                log.error(error_msg)
-                # Store error result and completion status
-                streaming_result.step_history = self.step_history.copy()
-                # streaming_result.ctx = self.ctx
-                streaming_result._is_complete = True
-                streaming_result.exception = error_msg
-
-                # Emit error as FinalOutputItem to queue
-                error_final_item = FinalOutputItem(error=error_msg)
-                error_event = RunItemStreamEvent(
-                    name="runner_finished", item=error_final_item
-                )
-                streaming_result.put_nowait(error_event)
-
-                # end the streaming result's event queue
-                streaming_result.put_nowait(QueueCompleteSentinel())
-                return error_msg
-
-        # Signal completion of streaming
-        streaming_result.put_nowait(QueueCompleteSentinel())
-=======
-                # Update runner span with error info using update_attributes
-                runner_span_instance.span_data.update_attributes(
-                    {
-                        "final_answer": f"Error: {str(e)}",
-                        "workflow_status": "stream_failed",
-                    }
-                )
-                raise
->>>>>>> 2f46821c
+                            # Create response span for tracking final streaming result
+                            with response_span(
+                                answer=processed_data,
+                                result_type=type(processed_data).__name__,
+                                execution_metadata={
+                                    "steps_executed": step_count + 1,
+                                    "max_steps": self.max_steps,
+                                    "workflow_status": "stream_completed",
+                                    "streaming": True,
+                                },
+                                response=runner_result,
+                            ):
+                                pass
+
+                            # Emit execution complete event
+                            final_output_item = FinalOutputItem(data=runner_result)
+                            final_output_event = RunItemStreamEvent(
+                                name="agent.execution_complete",
+                                item=final_output_item,
+                            )
+                            streaming_result.put_nowait(final_output_event)
+
+                            # Store final result and completion status
+                            streaming_result.answer = processed_data
+                            streaming_result.step_history = self.step_history.copy()
+                            streaming_result._is_complete = True
+                            break
+
+                        step_count += 1
+
+                except Exception as e:
+                    error_msg = f"Error in step {step_count}: {str(e)}"
+                    log.error(error_msg)
+
+                    # Update runner span with error info
+                    runner_span_instance.span_data.update_attributes(
+                        {
+                            "final_answer": error_msg,
+                            "workflow_status": "stream_failed",
+                        }
+                    )
+
+                    # Create response span for error tracking in streaming
+                    with response_span(
+                        answer=error_msg,
+                        result_type="error",
+                        execution_metadata={
+                            "steps_executed": step_count,
+                            "max_steps": self.max_steps,
+                            "workflow_status": "stream_failed",
+                            "streaming": True,
+                        },
+                        response=None,
+                    ):
+                        pass
+
+                    # Store error result and completion status
+                    streaming_result.step_history = self.step_history.copy()
+                    streaming_result._is_complete = True
+                    streaming_result.exception = error_msg
+
+                    # Emit error as FinalOutputItem to queue
+                    error_final_item = FinalOutputItem(error=error_msg)
+                    error_event = RunItemStreamEvent(
+                        name="runner_finished", item=error_final_item
+                    )
+                    streaming_result.put_nowait(error_event)
+
+                    # end the streaming result's event queue
+                    streaming_result.put_nowait(QueueCompleteSentinel())
+                    return error_msg
+
+            # Signal completion of streaming
+            streaming_result.put_nowait(QueueCompleteSentinel())
 
     async def _tool_execute_async(
         self,
