"""Generator is a user-facing orchestration component with a simple and unified interface for LLM prediction.

It is a pipeline that consists of three subcomponents."""

import json
import re
from pathlib import Path

from typing import Any, Dict, Optional, Union, Callable, Tuple, List
import logging


from adalflow.core.types import (
    ModelType,
    GeneratorOutput,
    GeneratorOutputType,
)
from adalflow.core.component import Component
from adalflow.optim.grad_component import GradComponent
from adalflow.core.base_data_class import DataClass


from adalflow.optim.parameter import Parameter, GradientContext
from adalflow.optim.types import ParameterType

from adalflow.core.prompt_builder import Prompt
from adalflow.core.functional import compose_model_kwargs
from adalflow.core.model_client import ModelClient
from adalflow.core.default_prompt_template import DEFAULT_ADALFLOW_SYSTEM_PROMPT
from adalflow.optim.function import BackwardContext
from adalflow.utils.cache import CachedEngine
from adalflow.tracing.callback_manager import CallbackManager
from adalflow.utils.global_config import get_adalflow_default_root_path

from adalflow.optim.text_grad.backend_engine_prompt import (
    FEEDBACK_ENGINE_TEMPLATE,
    LLM_CONVERSATION_TEMPLATE,
    VARIABLE_AND_PEERS_INFO,
    CONVERSATION_START_INSTRUCTION_BASE,
    CONVERSATION_START_INSTRUCTION_CHAIN,
    OBJECTIVE_INSTRUCTION_BASE,
    OBJECTIVE_INSTRUCTION_CHAIN,
)

__all__ = ["Generator", "BackwardEngine", "create_teacher_generator"]


log = logging.getLogger(__name__)

PromptArgType = Dict[str, Union[str, Parameter]]


class Generator(GradComponent, CachedEngine, CallbackManager):
    __doc__ = """An user-facing orchestration component for LLM prediction.

    It is also a GradComponent that can be used for backpropagation through the LLM model.

    By orchestrating the following three components along with their required arguments,
    it enables any LLM prediction with required task output format.
    - Prompt
    - Model client
    - Output processors

    Args:
        model_client (ModelClient): The model client to use for the generator.
        model_kwargs (Dict[str, Any], optional): The model kwargs to pass to the model client. Defaults to {}. Please refer to :ref:`ModelClient<components-model_client>` for the details on how to set the model_kwargs for your specific model if it is from our library.
        template (Optional[str], optional): The template for the prompt.  Defaults to :ref:`DEFAULT_ADALFLOW_SYSTEM_PROMPT<core-default_prompt_template>`.
        prompt_kwargs (Optional[Dict], optional): The preset prompt kwargs to fill in the variables in the prompt. Defaults to None.
        output_processors (Optional[Component], optional):  The output processors after model call. It can be a single component or a chained component via ``Sequential``. Defaults to None.
        trainable_params (Optional[List[str]], optional): The list of trainable parameters. Defaults to [].

    Note:
        The output_processors will be applied to the string output of the model completion. And the result will be stored in the data field of the output.
        And we encourage you to only use it to parse the response to data format you will use later.
    """

    model_type: ModelType = ModelType.LLM
    model_client: ModelClient  # for better type checking

    _use_cache: bool = False
    # _kwargs: Dict[str, Any] = {}

    def __init__(
        self,
        *,
        # args for the model
        model_client: ModelClient,  # will be intialized in the main script
        model_kwargs: PromptArgType = {},
        # args for the prompt
        template: Optional[str] = None,
        prompt_kwargs: Optional[Dict] = {},
        # args for the output processing
        output_processors: Optional[Component] = None,
        name: Optional[str] = None,
        # args for the cache
        cache_path: Optional[str] = None,
        use_cache: bool = False,
    ) -> None:
        r"""The default prompt is set to the DEFAULT_ADALFLOW_SYSTEM_PROMPT. It has the following variables:
        - task_desc_str
        - tools_str
        - example_str
        - chat_history_str
        - context_str
        - steps_str
        You can preset the prompt kwargs to fill in the variables in the prompt using prompt_kwargs.
        But you can replace the prompt and set any variables you want and use the prompt_kwargs to fill in the variables.
        """

        if not isinstance(model_client, ModelClient):
            raise TypeError(
                f"{type(self).__name__} requires a ModelClient instance for model_client, please pass it as OpenAIClient() or GroqAPIClient() for example.\
                    Got {model_client} instead."
            )

        template = template or DEFAULT_ADALFLOW_SYSTEM_PROMPT

        # create the cache path and initialize the cache engine

        self.set_cache_path(
            cache_path, model_client, model_kwargs.get("model", "default")
        )

        CachedEngine.__init__(self, cache_path=self.cache_path)

        Component.__init__(self)
        GradComponent.__init__(self)
        CallbackManager.__init__(self)

        self.name = name or self.__class__.__name__

        self._init_prompt(template, prompt_kwargs)

        self.model_kwargs = model_kwargs.copy()
        # init the model client
        self.model_client = model_client

        self.output_processors = output_processors

        self.set_parameters(prompt_kwargs)

        # end of trainable parameters
        self.backward_engine: "BackwardEngine" = None
        log.info(f"Generator {self.name} initialized.")
        #  to support better testing on the parts beside of the model call
        self.mock_output: bool = False
        self.mock_output_data: str = "mock data"
<<<<<<< HEAD
        # self.data_map_func: Callable = None
        # self.set_data_map_func()
        self.model_str = model_str
=======
        self.data_map_func: Callable = None
        self.set_data_map_func()
>>>>>>> ff052114
        self._use_cache = use_cache

        # self._kwargs = {
        #     "model_client": model_client,
        #     "model_kwargs": model_kwargs,
        #     "template": template,
        #     "prompt_kwargs": prompt_kwargs,
        #     "output_processors": output_processors,
        #     "name": name,
        #     "cache_path": cache_path,
        #     "use_cache": use_cache,
        # }
        self._teacher: Optional["Generator"] = None
        self._trace_api_kwargs: Dict[str, Any] = (
            {}
        )  # used by dynamic computation graph and backpropagation

    def set_cache_path(self, cache_path: str, model_client: object, model: str):
        """Set the cache path for the generator."""

        # Construct a valid model string using the client class name and model
        self.model_str = f"{model_client.__class__.__name__}_{model}"

        # Remove any characters that are not allowed in file names (cross-platform)
        # On Windows, characters like `:<>?/\|*` are prohibited.
        self.model_str = re.sub(r"[^a-zA-Z0-9_\-]", "_", self.model_str)

        _cache_path = (
            get_adalflow_default_root_path() if cache_path is None else cache_path
        )

        # Use pathlib to handle paths more safely across OS
        self.cache_path = Path(_cache_path) / f"cache_{self.model_str}.db"

        log.debug(f"Cache path set to: {self.cache_path}")

    def get_cache_path(self) -> str:
        r"""Get the cache path for the generator."""
        return self.cache_path

    @staticmethod
    def _get_default_mapping(
        output: "GeneratorOutput" = None,
    ) -> Tuple[Dict[str, Callable], List[str]]:

        if (
            output.data
            and isinstance(output.data, DataClass)
            and len(output.data.get_output_fields()) > 0
        ):
            output_fields = output.data.get_output_fields()

            output_mapping = {
                f: lambda x, f=f: getattr(x.data, f) for f in output_fields
            }
        elif output.raw_response:
            output_fields = ["raw_response"]
            output_mapping = {f: lambda x, f=f: getattr(x, f) for f in output_fields}
            output_fields = ["Answer"]
            output_mapping["Example"] = output_mapping["raw_response"]
            del output_mapping["raw_response"]
        # elif output.error:
        #     output_fields = ["raw_response", "error"]
        #     output_mapping = {
        #         "error": lambda x: x.error,
        #         "raw_response": lambda x: x.raw_response,
        #     }
        #     output_fields = ["Answer"]
        return output_mapping, output_fields

    def set_mock_output(
        self, mock_output: bool = True, mock_output_data: str = "mock data"
    ):
        self.mock_output = mock_output
        self.mock_output_data = mock_output_data

    def reset_mock_output(self):
        self.mock_output = False
        self.mock_output_data = "mock data"

    def set_parameters(self, prompt_kwargs: PromptArgType):
        r"""Set name for each paramter and set all context for each other.
        Make all parameters attributes to the generator for finding them easily
        for optimizers and other components.
        """
        for key, p in prompt_kwargs.items():
            if isinstance(p, Parameter):
                if not p.name or p.name == "":
                    p.name = key
                peers = [
                    p
                    for k, p in prompt_kwargs.items()
                    if isinstance(p, Parameter) and k != key
                ]
                p.set_peers(peers)
                setattr(self, key, p)

    def _init_prompt(self, template: str, prompt_kwargs: Dict):
        r"""Initialize the prompt with the template and prompt_kwargs."""
        self.template = template
        self.prompt_kwargs = prompt_kwargs
        # NOTE: Prompt can handle parameters
        self.prompt = Prompt(template=template, prompt_kwargs=self.prompt_kwargs)

    @classmethod
    def from_config(cls, config: Dict[str, Any]) -> "Generator":
        r"""Create a Generator instance from the config dictionary.

        Example:

        .. code-block:: python

            config = {
                        "model_client": {
                            "component_name": "OpenAIClient",
                            "component_config": {}
                        },
                        "model_kwargs": {"model": "gpt-3.5-turbo", "temperature": 0}
                    }
            generator = Generator.from_config(config)
        """
        # create init_kwargs from the config
        assert "model_client" in config, "model_client is required in the config"
        return super().from_config(config)

    def _compose_model_kwargs(self, **model_kwargs) -> Dict:
        r"""
        The model configuration exclude the input itself.
        Combine the default model, model_kwargs with the passed model_kwargs.
        Example:
        model_kwargs = {"temperature": 0.5, "model": "gpt-3.5-turbo"}
        self.model_kwargs = {"model": "gpt-3.5-turbo"}
        combine_kwargs(model_kwargs) => {"temperature": 0.5, "model": "gpt-3.5-turbo"}

        """
        combined_model_kwargs = self.model_kwargs.copy()

        if model_kwargs:
            combined_model_kwargs.update(model_kwargs)
        return combined_model_kwargs

    # TODO: use prompt_kwargs as users are already familiar with it
    def print_prompt(self, **kwargs) -> str:
        return self.prompt.print_prompt(**kwargs)

    def get_prompt(self, **kwargs) -> str:
        return self.prompt.call(**kwargs)

    def _extra_repr(self) -> str:
        s = f"model_kwargs={self.model_kwargs}, model_type={self.model_type}"
        return s

    def _post_call(self, completion: Any) -> GeneratorOutput:
        r"""Get string completion and process it with the output_processors."""
        # parse chat completion will only fill the raw_response
        output: GeneratorOutput = self.model_client.parse_chat_completion(completion)
        # Now adding the data filed to the output
        data = output.raw_response
        if self.output_processors:
            if data:
                try:
                    data = self.output_processors(data)
                    output.data = data
                except Exception as e:
                    log.error(f"Error processing the output processors: {e}")
                    output.error = str(e)

        else:
            output.data = data

        return output

    def _pre_call(self, prompt_kwargs: Dict, model_kwargs: Dict) -> Dict[str, Any]:
        r"""Prepare the input, prompt_kwargs, model_kwargs for the model call."""
        # 1. render the prompt from the template
        prompt_str = self.prompt.call(**prompt_kwargs).strip()

        # 2. combine the model_kwargs with the default model_kwargs
        composed_model_kwargs = self._compose_model_kwargs(**model_kwargs)

        # 3. convert app's inputs to api inputs
        api_kwargs = self.model_client.convert_inputs_to_api_kwargs(
            input=prompt_str,
            model_kwargs=composed_model_kwargs,
            model_type=self.model_type,
        )
        return api_kwargs

    def _model_client_call(self, api_kwargs: Dict, use_cache: bool = False) -> Any:
        # call the model client
        try:
            # check the cache
            index_content = json.dumps(api_kwargs)  # + f"training: {self.training}"
            if use_cache:
                # print(f"check cache first: {no_cache}")

                cached_completion = self._check_cache(index_content)
                if cached_completion is not None:
                    return cached_completion

            completion = self.model_client.call(
                api_kwargs=api_kwargs, model_type=self.model_type
            )
            # prepare cache
            if use_cache:
                self._save_cache(index_content, completion)
            return completion
        except Exception as e:
            log.error(f"Error calling the model: {e}")
            raise e

    ##############################################################################################################
    ### Forward, backwards, teacher generator, create demo data instance,
    # are for training and backpropagation
    ##############################################################################################################

    def create_demo_data_instance(
        self,
        input_prompt_kwargs: Dict[str, Any],
        output: GeneratorOutput,
        id: Optional[str] = None,
    ):
        r"""Automatically create a demo data instance from the input and output of the generator.
        Used to trace the demos for the demo paramter in the prompt_kwargs.
        Part of the few-shot learning.
        """
        from adalflow.core.base_data_class import DynamicDataClassFactory

        # map the input fields
        demo_data = {"id": id}
        demo_data_class_output_mapping, output_fields = self._get_default_mapping(
            output
        )

        for k, v in input_prompt_kwargs.items():
            if isinstance(v, Parameter):
                demo_data[k] = v.map_to_successor(self)
            else:
                demo_data[k] = v
        # map the output fields
        for key, value in demo_data_class_output_mapping.items():
            demo_data[key] = value(output)

        obj = DynamicDataClassFactory.from_dict(demo_data)
        obj.set_input_fields([k for k in input_prompt_kwargs.keys()])
        obj.set_output_fields(output_fields)
        if obj is None:
            raise ValueError(f"Error creating the demo data instance:{demo_data}")
        return obj

    def set_backward_engine(self, backward_engine: "BackwardEngine" = None):
        if backward_engine is None:
            backward_engine = BackwardEngine(
                model_client=self.model_client,
                model_kwargs=self.model_kwargs,
            )
            if self.mock_output:
                backward_engine.set_mock_output()
        self.backward_engine = backward_engine

    def set_teacher_generator(self, teacher: "Generator" = None):
        self._teacher = teacher
        print(f"Teacher generator set: {self._teacher}, teacher {teacher}")
        log.debug(f"Teacher generator set: {self._teacher}")

    # def set_data_map_func(self, map_func: Callable = None):
    #     def default_map_func(data: "GeneratorOutputType") -> str:
    #         return (
    #             data.data
    #             if data.data
    #             else self.failure_message_to_backward_engine(data)
    #         )

    #     self.data_map_func = map_func or default_map_func

    #     log.debug(f"Data map function set: {self.data_map_func}")

    # TODO: limit to only one demo parameter.
    @staticmethod
    def find_demo_parameter(prompt_kwargs: Dict) -> Optional[Parameter]:
        from adalflow.optim.parameter import Parameter, ParameterType

        for p in prompt_kwargs.values():
            if isinstance(p, Parameter) and p.param_type == ParameterType.DEMOS:
                return p
        return None

    def forward(
        self,
        prompt_kwargs: Optional[
            Dict[str, Union[str, Parameter]]
        ] = {},  # the input need to be passed to the prompt
        model_kwargs: Optional[Dict] = {},
        id: Optional[str] = None,
    ) -> "Parameter":
        # 1. convert prompt_kwargs to parameter if it is not
        for k, v in prompt_kwargs.items():
            if not isinstance(v, Parameter):
                prompt_kwargs[k] = Parameter(
                    data=v,
                    name=f"{self.name}_{k}",
                    requires_opt=True,
                    param_type=ParameterType.INPUT,
                )

        # 2. call the model
        unwrapped_prompt_kwargs: Dict[str, Any] = {}
        for k, v in prompt_kwargs.items():
            if isinstance(v, Parameter):
                unwrapped_prompt_kwargs[k] = v.map_to_successor(self)
            else:
                unwrapped_prompt_kwargs[k] = v

        print(
            f"unwrapped_prompt_kwargs: {unwrapped_prompt_kwargs}, model_kwargs: {model_kwargs}"
        )

        output: GeneratorOutputType = None
        input_args = {}
        if self.mock_output:
            output = GeneratorOutput(data=self.mock_output_data)
        else:
            if self.teacher_mode and not isinstance(self, BackwardEngine):
                if not self._teacher:
                    print(
                        f"unwrapped_prompt_kwargs: {unwrapped_prompt_kwargs}, model_kwargs: {model_kwargs}"
                    )
                    print(f"names: {self.name}")
                    raise ValueError("Teacher generator is not set.")
                log.info(f"Using teacher: {self._teacher}")
                input_args = {
                    "prompt_kwargs": compose_model_kwargs(
                        self._teacher.prompt_kwargs, unwrapped_prompt_kwargs
                    ),
                    "model_kwargs": compose_model_kwargs(
                        self._teacher.model_kwargs, model_kwargs
                    ),
                }
                output = self._teacher.call(**input_args, id=id)
            else:
                input_args = {
                    "prompt_kwargs": compose_model_kwargs(
                        self.prompt_kwargs, unwrapped_prompt_kwargs
                    ),
                    "model_kwargs": compose_model_kwargs(
                        self.model_kwargs, model_kwargs
                    ),
                }
                output = self.call(**input_args, id=id)
        # 2. Generate a Parameter object from the output
        combined_prompt_kwargs = compose_model_kwargs(self.prompt_kwargs, prompt_kwargs)
        # if self.data_map_func is None:
        #     self.set_data_map_func()

        predecessors = [
            p for p in combined_prompt_kwargs.values() if isinstance(p, Parameter)
        ]

        log.debug(f"Predecessors: {predecessors} for generator {self.name}")
        param_data = (
            output.raw_response
            if output and not output.error
            else f"Error: {output.error}, raw_response: {output.raw_response}"
        )
        response: Parameter = Parameter(
            data=param_data,
            name=self.name + "_output",
            role_desc=f"Output from (llm) {self.name}",
            param_type=ParameterType.GENERATOR_OUTPUT,
        )
        response.set_predecessors(predecessors)
        response.trace_forward_pass(input_args=input_args, full_response=output)
        # *** special to the generator ***
        response.trace_api_kwargs(api_kwargs=self._trace_api_kwargs)
        # attach the demo to the demo parameter
        # if self.tracing:
        demo_param = self.find_demo_parameter(combined_prompt_kwargs)

        if demo_param:
            if id is None:
                raise ValueError(
                    "ID is required for tracing. Please pass it to your Geneartor call."
                )

            demo = self.create_demo_data_instance(
                prompt_kwargs,
                output,
                id=id,
            )
            demo_param.add_to_trace(demo, is_teacher=self.teacher_mode)
        else:
            log.debug(
                "No demo parameter found in the prompt_kwargs. You can not trace the demo data."
            )

        # **** end of the special to the generator ****

        if not self.backward_engine:
            # self.set_backward_engine()
            log.debug(f"Backward engine: {self.backward_engine}")

        # attach a funtion to compute gradient for predecessors
        response.set_grad_fn(
            BackwardContext(
                backward_fn=self.backward,
                backward_engine=self.backward_engine,
                response=response,
                prompt_kwargs={
                    k: v.data if isinstance(v, Parameter) else v
                    for k, v in prompt_kwargs.items()
                },
                template=self.template,
                prompt_str=self.get_prompt(**combined_prompt_kwargs),
                id=id,
            )
        )
        return response

    # == pytorch custom autograd function ==
    def backward(
        self,
        response: Parameter,  # the output of the forward pass
        prompt_kwargs: Dict,
        template: str,
        prompt_str: str,
        backward_engine: Optional["Generator"] = None,
        id: Optional[str] = None,  # the id of the input
    ) -> Parameter:

        log.info(f"Generator: Backward: {response}")

        children_params = response.predecessors
        is_chain = True
        if response.get_gradient_and_context_text().strip() == "":
            log.info(f"Generator: Backward: No gradient found for {response}.")

        # backward score to the demo parameter
        for pred in children_params:
            if pred.requires_opt:
                pred.set_score(response._score)
                log.debug(
                    f"backpropagate the score {response._score} to {pred.name}, is_teacher: {self.teacher_mode}"
                )
                if pred.param_type == ParameterType.DEMOS:
                    # Accumulate the score to the demo
                    pred.add_score_to_trace(
                        trace_id=id, score=response._score, is_teacher=self.teacher_mode
                    )
                    log.debug(f"Pred: {pred.name}, traces: {pred._traces}")

        # 1.backward for text-gradients
        if backward_engine:
            log.debug(
                f"Generator: Backward engine is set for the generator. {backward_engine}"
            )
            for pred in children_params:
                if not pred.requires_opt or pred.param_type == ParameterType.DEMOS:
                    log.debug(
                        f"EvalFnToTextLoss: Skipping {pred} as it does not require optimization."
                    )
                    continue

                self._backward_through_one_predecessor(
                    pred=pred,
                    response=response,
                    prompt_kwargs=prompt_kwargs,
                    template=template,
                    backward_engine=backward_engine,
                    prompt_str=prompt_str,
                    is_chain=is_chain,
                )
        else:
            log.debug("Backward engine is not set for the generator. No text gradient.")

    @staticmethod
    def _backward_through_one_predecessor(
        pred: Parameter,
        response: Parameter,
        prompt_kwargs: Dict[str, str],
        template: str,
        backward_engine: "BackwardEngine",
        prompt_str: str,
        is_chain: bool = False,
    ):
        if not pred.requires_opt:
            log.debug(
                f"Generator: Skipping {pred} as it does not require optimization."
            )
            return
        log.debug(f"Generator: Backward through {pred}, is_chain: {is_chain}")

        if pred.check_if_already_computed_gradient_respect_to(response.id):
            log.debug(
                f"Generator: Skipping {pred} as the gradient is already computed."
            )

            return

        instruction_str, objective_str = None, None

        # 1. Generate the conversation string

        input_prompt_kwargs = {
            k: v.data if isinstance(v, Parameter) else v
            for k, v in prompt_kwargs.items()
        }

        conversation_prompt_kwargs = {
            "variable_name": pred.name,
            "input_value": input_prompt_kwargs,
            "llm_output": response.data,
        }

        conversation_str = Prompt(
            prompt_kwargs=conversation_prompt_kwargs,
            template=LLM_CONVERSATION_TEMPLATE,
        )()

        variable_dict = pred.get_param_info()

        variable_and_peers_info = Prompt(
            prompt_kwargs={"variable": variable_dict, "peers": pred.peers},
            template=VARIABLE_AND_PEERS_INFO,
        )()

        conv_ins_template = CONVERSATION_START_INSTRUCTION_BASE
        obj_ins_template = OBJECTIVE_INSTRUCTION_BASE
        if is_chain:
            conv_ins_template = CONVERSATION_START_INSTRUCTION_CHAIN
            obj_ins_template = OBJECTIVE_INSTRUCTION_CHAIN

        instruction_str = Prompt(
            template=conv_ins_template,
            prompt_kwargs={
                "variable_and_peers_info": variable_and_peers_info,
                "conversation_str": conversation_str,
            },
        )()
        log.info(f"Conversation start instruction base str: {instruction_str}")
        objective_str = Prompt(
            template=obj_ins_template,
            prompt_kwargs={
                "response_desc": response.role_desc,
                "response_gradient": response.get_gradient_and_context_text(),
                "instruction_to_backward_engine": pred.instruction_to_backward_engine,
            },
        )()

        backward_engine_prompt_kwargs = {
            "conversation_sec": instruction_str,
            "objective_instruction_sec": objective_str,
        }
        gradient_output: GeneratorOutput = None
        if response._score is not None and float(response._score) > 0.9:
            log.debug(f"EvalFnToTextLoss: Skipping {pred} as the score is high enough.")
            manual_response = f"You get a high score: {response._score}."
            gradient_output = GeneratorOutput(
                data=manual_response, raw_response=manual_response
            )
        else:

            gradient_output: GeneratorOutput = backward_engine(
                prompt_kwargs=backward_engine_prompt_kwargs
            )
        # USE this to trace each node's input and output, all nodes can be visualized
        log.info(
            f"Generator Backward Engine Prompt: {backward_engine.get_prompt( **backward_engine_prompt_kwargs)}"
        )
        gradient_value = (
            gradient_output.data
            or backward_engine.failure_message_to_optimizer(gradient_output)
        )
        log.info(
            f"Generator Gradient value: {gradient_value}, raw response: {gradient_output.raw_response}"
        )
        # TODO: make it a debug feature
        # prompt_str = backward_engine.get_prompt(**backward_engine_prompt_kwargs)
        var_gradient = Parameter(
            name=f"{response.name}_to_{pred.name}_grad",
            # gradient_prompt=prompt_str,  # trace the prompt
            data=gradient_value,
            requires_opt=True,
            role_desc=f"feedback for {pred.name}",
            score=response._score,  # add score to gradient
            param_type=ParameterType.GRADIENT,
            from_response_id=response.id,
        )
        pred.add_gradient(var_gradient)
        pred.set_score(response._score)

        pred.gradients_context[var_gradient] = GradientContext(
            context=conversation_str,
            response_desc=response.role_desc,
            variable_desc=pred.role_desc,
        )

    def _run_callbacks(
        self,
        output: GeneratorOutput,
        input: Dict,
        prompt_kwargs: Dict,
        model_kwargs: Dict,
    ):
        self.trigger_callbacks(
            "on_complete",
            output=output,
            input=input,
            prompt_kwargs=prompt_kwargs,
            model_kwargs=model_kwargs,
        )
        if output.error:
            self.trigger_callbacks(
                "on_failure",
                output=output,
                input=input,
                prompt_kwargs=prompt_kwargs,
                model_kwargs=model_kwargs,
            )
        else:
            self.trigger_callbacks(
                "on_success",
                output=output,
                input=input,
                prompt_kwargs=prompt_kwargs,
                model_kwargs=model_kwargs,
            )

    def call(
        self,
        prompt_kwargs: Optional[Dict] = {},  # the input need to be passed to the prompt
        model_kwargs: Optional[Dict] = {},
        use_cache: Optional[bool] = None,
        id: Optional[str] = None,
    ) -> GeneratorOutputType:
        r"""
        Call the model_client by formatting prompt from the prompt_kwargs,
        and passing the combined model_kwargs to the model client.
        """
        if self.mock_output:
            return GeneratorOutput(data=self.mock_output_data, id=id)

        log.debug(f"prompt_kwargs: {prompt_kwargs}")
        log.debug(f"model_kwargs: {model_kwargs}")

        api_kwargs = self._pre_call(prompt_kwargs, model_kwargs)

        log.debug(f"api_kwargs: {api_kwargs}")
        output: GeneratorOutputType = None
        # call the model client

        completion = None
        use_cache = use_cache if use_cache is not None else self._use_cache
        try:
            completion = self._model_client_call(
                api_kwargs=api_kwargs, use_cache=use_cache
            )
        except Exception as e:
            log.error(f"Error calling the model: {e}")
            output = GeneratorOutput(error=str(e), id=id)
        # process the completion
        if completion is not None:
            try:
                output = self._post_call(completion)
            except Exception as e:
                log.error(f"Error processing the output: {e}")
                output = GeneratorOutput(
                    raw_response=str(completion), error=str(e), id=id
                )

        # User only need to use one of them, no need to use them all.
        output.id = id
        self._run_callbacks(
            output,
            input=api_kwargs,
            prompt_kwargs=prompt_kwargs,
            model_kwargs=model_kwargs,
        )

        log.info(f"output: {output}")
        self._trace_api_kwargs = api_kwargs  # tracing
        return output

    # TODO: training is not supported in async call yet
    async def acall(
        self,
        prompt_kwargs: Optional[Dict] = {},
        model_kwargs: Optional[Dict] = {},
        use_cache: Optional[bool] = None,
        id: Optional[str] = None,
    ) -> GeneratorOutputType:
        r"""Async call the model with the input and model_kwargs.

        :warning::
            Training is not supported in async call yet.
        """
        log.info(f"prompt_kwargs: {prompt_kwargs}")
        log.info(f"model_kwargs: {model_kwargs}")

        api_kwargs = self._pre_call(prompt_kwargs, model_kwargs)
        output: GeneratorOutputType = None
        # call the model client
        completion = None

        try:
            completion = await self.model_client.acall(
                api_kwargs=api_kwargs, model_type=self.model_type
            )
        except Exception as e:
            log.error(f"Error calling the model: {e}")
            output = GeneratorOutput(error=str(e))

        if completion:
            try:
                output = self._post_call(completion)
            except Exception as e:
                log.error(f"Error processing the output: {e}")
                output = GeneratorOutput(raw_response=str(completion), error=str(e))

        log.info(f"output: {output}")
        self._run_callbacks(
            output,
            input=api_kwargs,
            prompt_kwargs=prompt_kwargs,
            model_kwargs=model_kwargs,
        )
        self._trace_api_kwargs = api_kwargs  # tracing
        return output

    def __call__(self, *args, **kwargs) -> Union[GeneratorOutputType, Any]:
        if self.training:
            log.debug("Training mode")
            return self.forward(*args, **kwargs)
        else:
            log.debug("Inference mode")
            return self.call(*args, **kwargs)

    def _extra_repr(self) -> str:
        # Create the string for model_kwargs
        s = f"model_kwargs={self.model_kwargs}, "

        # Create the string for trainable prompt_kwargs
        prompt_kwargs_repr = [
            k
            for k, v in self.prompt_kwargs.items()
            if isinstance(v, Parameter) and v.requires_opt
        ]

        s += f"trainable_prompt_kwargs={prompt_kwargs_repr}"
        return s

    def to_dict(self) -> Dict[str, Any]:
        r"""Convert the generator to a dictionary."""
        # TODO: exclude default functions
        return super().to_dict()

    @staticmethod
    def failure_message_to_backward_engine(
        gradient_response: GeneratorOutput,
    ) -> Optional[str]:
        response_value = None
        if gradient_response.error or not gradient_response.data:
            response_value = f"Error: {gradient_response.error}, Raw response: {gradient_response.raw_response}"
        return response_value


class BackwardEngine(Generator):  # it is a generator with defaule template

    __doc__ = """The backward engine is a Generator with a default template for the backward pass.

    If you want to customize the template, you can create your own backward engine"""

    def __init__(self, **kwargs):
        if kwargs is None:
            kwargs = {}
        kwargs["template"] = FEEDBACK_ENGINE_TEMPLATE
        super().__init__(**kwargs)
        self.name = "BackwardEngine"
        self.teacher_mode = False

    @staticmethod
    def failure_message_to_optimizer(
        gradient_response: GeneratorOutput,
    ) -> Optional[str]:
        gradient_value_data = None
        if gradient_response.error or not gradient_response.data:
            gradient_value_data = f"The backward engine failed to compute the gradient. Raw response: {gradient_response.raw_response}, Error: {gradient_response.error}"

        return gradient_value_data


def create_teacher_generator(
    student: Generator,
    model_client: ModelClient,
    model_kwargs: Dict[str, Any],
    template: Optional[str] = None,
) -> Generator:
    r"""Create a teacher generator from the student generator.

    Note:
        Teacher generator will have no parameters.
        If you want to keep it to be the same as the student, just create one each time your student has been updated.
        Or else, task.parameters will list teacher parameters.

    Args:
        student (Generator): The student generator.
        model_client (ModelClient): The model client to use for the teacher generator.
        model_kwargs (Dict[str, Any]): The model kwargs to pass to the model client.
        name (str, optional): The name of the teacher generator. Defaults to "teacher".

    Returns:
        Generator: The teacher generator.
    """
    kwargs = student._kwargs.copy()
    kwargs["model_client"] = model_client
    kwargs["model_kwargs"] = model_kwargs
    if template:
        kwargs["template"] = template
    kwargs["name"] = f"{student.name}_teacher"

    prompt_kwargs_str: Dict[str, str] = {}
    for key, p in kwargs["prompt_kwargs"].items():
        if isinstance(p, Parameter):
            prompt_kwargs_str[key] = str(p.data)
        else:
            prompt_kwargs_str[key] = p
    kwargs["prompt_kwargs"] = prompt_kwargs_str
    teacher = Generator(
        **kwargs,
    )
    return teacher


if __name__ == "__main__":
    # test the generator with backward engine
    # TODO: move this to external local tests before packaging
    from adalflow.components.model_client import (
        GroqAPIClient,
        OpenAIClient,
        GoogleGenAIClient,
        AnthropicAPIClient,
    )
    from adalflow.utils import setup_env
    from adalflow.core.model_client import ModelClient

    setup_env()
    # log = get_logger(level="DEBUG")
    llama3_model = {
        "model_client": GroqAPIClient(),
        "model_kwargs": {
            "model": "llama-3.1-8b-instant",
        },
    }
    gpt_3_model = {
        "model_client": OpenAIClient(),
        "model_kwargs": {
            "model": "gpt-3.5-turbo",
        },
    }
    gemini_model = {
        "model_client": GoogleGenAIClient(),
        "model_kwargs": {
            "model": "gemini-1.0-pro",
        },
    }
    claude_model = {
        "model_client": AnthropicAPIClient(),
        "model_kwargs": {
            "model": "claude-3-opus-20240229",
            "max_tokens": 100,
        },
    }
    from adalflow.tracing.generator_call_logger import GeneratorCallLogger
    from functools import partial

    # setup the logger
    call_logger = GeneratorCallLogger(save_dir="traces")

    def on_complete(output, input, prompt_kwargs, model_kwargs, logger_call: Callable):
        logger_call(
            output=output,
            input=input,
            prompt_kwargs=prompt_kwargs,
            model_kwargs=model_kwargs,
        )

    for model in [llama3_model, gpt_3_model, gemini_model, claude_model]:
        generator = Generator(**model)

        teacher = create_teacher_generator(generator, **claude_model)

        call_logger.register_generator("generator", "generator_call")
        # setup the callback
        logger_call = partial(call_logger.log_call, name="generator")
        generator.register_callback(
            "on_complete", partial(on_complete, logger_call=logger_call)
        )

        output = generator(
            prompt_kwargs={
                "input_str": "Hello, world!",
            }
        )
        break

    # test the backward engine
    # TODO: test ollama and transformer client to update the change<|MERGE_RESOLUTION|>--- conflicted
+++ resolved
@@ -145,14 +145,8 @@
         #  to support better testing on the parts beside of the model call
         self.mock_output: bool = False
         self.mock_output_data: str = "mock data"
-<<<<<<< HEAD
         # self.data_map_func: Callable = None
         # self.set_data_map_func()
-        self.model_str = model_str
-=======
-        self.data_map_func: Callable = None
-        self.set_data_map_func()
->>>>>>> ff052114
         self._use_cache = use_cache
 
         # self._kwargs = {
