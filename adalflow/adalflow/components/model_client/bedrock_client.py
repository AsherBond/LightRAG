--- conflicted
+++ resolved
@@ -12,7 +12,6 @@
 
 boto3 = safe_import(OptionalPackages.BOTO3.value[0], OptionalPackages.BOTO3.value[1])
 
-import boto3
 from botocore.config import Config
 
 log = logging.getLogger(__name__)
@@ -26,6 +25,7 @@
 def get_first_message_content(completion: Dict) -> str:
     r"""When we only need the content of the first message.
     It is the default parser for chat completion."""
+    return completion["output"]["message"]["content"][0]["text"]
     return completion["output"]["message"]["content"][0]["text"]
 
 
@@ -34,12 +34,16 @@
     "get_first_message_content",
     "bedrock_runtime_exceptions",
 ]
+__all__ = [
+    "BedrockAPIClient",
+    "get_first_message_content",
+    "bedrock_runtime_exceptions",
+]
 
 
 class BedrockAPIClient(ModelClient):
     __doc__ = r"""A component wrapper for the Bedrock API client.
 
-<<<<<<< HEAD
     Support:
     1. AWS Titan
     2. Claude
@@ -57,10 +61,7 @@
         - AWS_SECRET_ACCESS_KEY: The AWS secret access key.
 
 
-    Relevant API docs:
-    1. https://docs.aws.amazon.com/bedrock/latest/APIReference/welcome.html
-    2. https://docs.aws.amazon.com/bedrock/latest/userguide/getting-started-api-ex-python.html
-    3. https://docs.aws.amazon.com/bedrock/latest/APIReference/API_runtime_Converse.html#API_runtime_Converse_RequestParameters
+
 
     Example:
 
@@ -76,6 +77,7 @@
         "
 
         # use AWS_PROFILE_NAME and AWS_REGION_NAME from the environment variables in this case
+        # ensure you request the modelId from the AWS team
         self.generator = Generator(
             model_client=BedrockAPIClient(),
             model_kwargs={
@@ -85,33 +87,21 @@
                 }
             }, template=template
         )
-=======
-    Note:
-
-    This client needs a lot more work to be fully functional.
-    (1) Setup the AWS credentials.
-    (2) Access to the modelId.
-    (3) Convert the modelId to standard model.
-
-    To setup the AWS credentials, follow the instructions here:
+
+    Relevant API docs:
+    1. https://docs.aws.amazon.com/bedrock/latest/APIReference/welcome.html
+    2. https://docs.aws.amazon.com/bedrock/latest/userguide/getting-started-api-ex-python.html
+    3. https://docs.aws.amazon.com/bedrock/latest/APIReference/API_runtime_Converse.html#API_runtime_Converse_RequestParameters
+    4. To setup the AWS credentials, follow the instructions here:
     https://docs.aws.amazon.com/bedrock/latest/userguide/getting-started.html
-
-    Additionally, this medium article is a good reference:
+    5. Additionally, this medium article is a good reference:
     https://medium.com/@harangpeter/setting-up-aws-bedrock-for-api-based-text-inference-dc25ab2b216b
-
-    Visit https://docs.aws.amazon.com/bedrock/latest/APIReference/welcome.html for more api details.
->>>>>>> fc18aa2e
     """
 
     def __init__(
         self,
-<<<<<<< HEAD
-        aws_profile_name=None,
-        aws_region_name=None,
-=======
         aws_profile_name="default",
         aws_region_name="us-west-2",  # Use a supported default region
->>>>>>> fc18aa2e
         aws_access_key_id=None,
         aws_secret_access_key=None,
         aws_session_token=None,
