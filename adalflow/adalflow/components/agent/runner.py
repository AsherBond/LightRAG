--- conflicted
+++ resolved
@@ -790,15 +790,9 @@
         if not isinstance(result, FunctionOutput):
             raise ValueError("Result is not a FunctionOutput")
 
-<<<<<<< HEAD
         # check error
         if result.error is not None:
             log.warning(f"Error in tool execution: {result.error}")
-=======
-        # check error 
-        if result.error is not None:
-            log.warning(f"Error in tool execution: {result.error}") 
->>>>>>> 3ebf7a48
         # TODO: specify how to handle this error
 
         return result
@@ -1231,12 +1225,8 @@
                         # TODO: trace the permission event
 
                         function_output_observation = None
-<<<<<<< HEAD
                         function_result = None
                         print("function name", function.name)
-=======
-                        function_result = None 
->>>>>>> 3ebf7a48
                         if (
                             self.permission_manager
                             and self.permission_manager.is_approval_required(
@@ -1282,7 +1272,6 @@
                                     tool_call_name=tool_call_name,
                                     streaming_result=streaming_result,
                                 )
-<<<<<<< HEAD
 
                                 # Add step to history for approved tools (same as non-permission branch)
                                 step_output: StepOutput = StepOutput(
@@ -1303,8 +1292,6 @@
                                         "observation": function_output_observation,
                                     }
                                 )
-=======
->>>>>>> 3ebf7a48
                         else:
                             print("permission not required")
                             function_result, function_output, function_output_observation = await self.stream_tool_execution(
@@ -1313,7 +1300,6 @@
                                 tool_call_name=tool_call_name,
                                 streaming_result=streaming_result,
                             )
-<<<<<<< HEAD
                             # llm only takes observation as feedback
                             step_output: StepOutput = StepOutput(
                                 step=step_count,
@@ -1324,17 +1310,6 @@
                                 # ctx=self.ctx,
                             )
                             self.step_history.append(step_output)
-=======
->>>>>>> 3ebf7a48
-
-                        # Add step to history for approved tools (same as non-permission branch)
-                        step_output: StepOutput = StepOutput(
-                            step=step_count,
-                            action=function,
-                            function=function,
-                            observation=function_output_observation,
-                        )
-                        self.step_history.append(step_output)
 
                         # Update step span with results
                         step_span_instance.span_data.update_attributes(
@@ -1402,22 +1377,12 @@
                     streaming_result.exception = error_msg
 
                     # Emit error as FinalOutputItem to queue
-<<<<<<< HEAD
                     final_output_item = FinalOutputItem(error=error_msg)
                     # error_event = RunItemStreamEvent(
                     #     name="runner_finished", item=error_final_item
                     # )
                     stop_the_loop = True
                     current_error = error_msg
-=======
-                    error_final_item = FinalOutputItem(error=error_msg)
-                    error_event = RunItemStreamEvent(
-                        name="runner_finished", item=error_final_item
-                    )
-                    streaming_result.put_nowait(error_event)
-
-                    step_count += 1
->>>>>>> 3ebf7a48
                     break
 
             # If loop terminated without creating a final output item, create our own
