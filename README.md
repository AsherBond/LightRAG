
<!-- <h4 align="center">
    <img alt="AdalFlow logo" src="docs/source/_static/images/adalflow-logo.png" style="width: 100%;">
</h4> -->



<h4 align="center">
    <img alt="AdalFlow logo" src="https://raw.githubusercontent.com/SylphAI-Inc/LightRAG/main/docs/source/_static/images/adalflow-logo.png" style="width: 100%;">
</h4>

<h2>
    <p align="center">
     ⚡ The Library to Build and Auto-optimize LLM Applications ⚡
    </p>
</h2>



<p align="center">
    <a href="https://colab.research.google.com/drive/1TKw_JHE42Z_AWo8UuRYZCO2iuMgyslTZ?usp=sharing">
        <img alt="Try Quickstart in Colab" src="https://colab.research.google.com/assets/colab-badge.svg">
    </a>
</p>

<h4 align="center">
    <p>
        <a href="https://adalflow.sylph.ai/">All Documentation</a> |
        <a href="https://adalflow.sylph.ai/apis/components/components.model_client.html">Models</a> |
        <a href="https://adalflow.sylph.ai/apis/components/components.retriever.html">Retrievers</a> |
        <a href="https://adalflow.sylph.ai/apis/components/components.agent.html">Agents</a> |
        <a href="https://adalflow.sylph.ai/tutorials/evaluation.html"> LLM evaluation</a> |
        <a href="https://adalflow.sylph.ai/use_cases/question_answering.html">Trainer & Optimizers</a>
    <p>
</h4>

<p align="center">
    <a href="https://pypi.org/project/adalflow/">
        <img alt="PyPI Version" src="https://img.shields.io/pypi/v/adalflow?style=flat-square">
    </a>
    <a href="https://star-history.com/#SylphAI-Inc/AdalFlow">
        <img alt="GitHub stars" src="https://img.shields.io/github/stars/SylphAI-Inc/AdalFlow?style=flat-square">
    </a>
    <a href="https://github.com/SylphAI-Inc/AdalFlow/issues">
        <img alt="Open Issues" src="https://img.shields.io/github/issues-raw/SylphAI-Inc/AdalFlow?style=flat-square">
    </a>
    <a href="https://opensource.org/license/MIT">
        <img alt="License" src="https://img.shields.io/github/license/SylphAI-Inc/AdalFlow">
    </a>
      <a href="https://discord.gg/ezzszrRZvT">
        <img alt="discord-invite" src="https://dcbadge.vercel.app/api/server/ezzszrRZvT?style=flat">
    </a>
</p>

<h4>
<p align="center">
For AI researchers, product teams, and software engineers who want to learn the AI way.
</p>
</h4>



<!-- <a href="https://colab.research.google.com/drive/1PPxYEBa6eu__LquGoFFJZkhYgWVYE6kh?usp=sharing">
        <img alt="Try Quickstart in Colab" src="https://colab.research.google.com/assets/colab-badge.svg">
    </a> -->

<!-- <a href="https://pypistats.org/packages/lightrag">
<img alt="PyPI Downloads" src="https://img.shields.io/pypi/dm/lightRAG?style=flat-square">
</a> -->







# Why AdalFlow

1. Embracing a design pattern similar to PyTorch, AdalFlow is powerful, light, modular, and robust.
AdalFlow provides `Model-agnostic` building blocks to build LLM task pipelines, ranging from RAG, Agents to classical NLP tasks like text classification and named entity recognition. It is easy to get high performance only using manual prompting.
2. AdalFlow provides a unified auto-differentiative framework for both zero-shot prompt optimization and few-shot optimization. It advances existing auto-optimization research, including ``Text-Grad`` and ``DsPy``.
Through our research, ``Text-Grad 2.0`` and ``Learn-to-Reason Few-shot In Context Learning``, AdalFlow ``Trainer`` achieves the highest accuracy while being the most token-efficient.

<!-- It advances existing auto-optimization research, including Text-Grad and DsPy. Through our research, Text-Grad 2.0, and Learn-to-Reason Few-shot In-Context Learning, AdalFlow Trainer achieves the highest accuracy while being the most token-efficient. -->

<!-- AdalFlow not only helps developers build model-agnostic LLM task pipelines with full control over prompts and output processing, but it also auto-optimizes these pipelines to achieve SOTA accuracy. -->
<!-- Embracing a design pattern similar to PyTorch, AdalFlow is powerful, light, modular, and robust. -->

Here is an optimization demonstration on a text classification task:
<!-- <p align="center">
  <img src="docs/source/_static/images/classification_training_map.png" alt="AdalFlow Auto-optimization" style="width: 80%;">
</p>

<p align="center">
  <img src="docs/source/_static/images/classification_opt_prompt.png" alt="AdalFlow Auto-optimization" style="width: 80%;">
</p> -->

<p align="center" style="background-color: #f0f0f0;">
  <img src="https://raw.githubusercontent.com/SylphAI-Inc/LightRAG/main/docs/source/_static/images/classification_training_map.png" style="width: 80%;" alt="AdalFlow Auto-optimization">
</p>

<p align="center" style="background-color: #f0f0f0;">
  <img src="https://raw.githubusercontent.com/SylphAI-Inc/LightRAG/main/docs/source/_static/images/classification_opt_prompt.png" alt="AdalFlow Optimized Prompt" style="width: 80%;">
</p>


Among all libraries, AdalFlow achieved the highest accuracy with manual prompting (starting at 82%) and the highest accuracy after optimization.

Further reading: [Optimize Classification](https://adalflow.sylph.ai/use_cases/classification.html)

## Light, Modular, and Model-Agnostic Task Pipeline

LLMs are like water; AdalFlow help you quickly shape them into any applications, from GenAI applications such as chatbots, translation, summarization, code generation, RAG, and autonomous agents to classical NLP tasks like text classification and named entity recognition.

AdalFlow has two fundamental, but powerful, base classes: `Component` for the pipeline and `DataClass` for data interaction with LLMs.
The result is a library with minimal abstraction, providing developers with *maximum customizability*.

You have full control over the prompt template, the model you use, and the output parsing for your task pipeline.


<p align="center">
  <img src="https://raw.githubusercontent.com/SylphAI-Inc/LightRAG/main/docs/source/_static/images/AdalFlow_task_pipeline.png" alt="AdalFlow Task Pipeline">
</p>


<!-- LLMs are like water; they can be shaped into anything, from GenAI applications such as chatbots, translation, summarization, code generation, and autonomous agents to classical NLP tasks like text classification and named entity recognition. They interact with the world beyond the model’s internal knowledge via retrievers, memory, and tools (function calls). Each use case is unique in its data, business logic, and user experience.

Because of this, no library can provide out-of-the-box solutions. Users must build towards their own use case. This requires the library to be modular, robust, and have a clean, readable codebase. The only code you should put into production is code you either 100% trust or are 100% clear about how to customize and iterate. -->

<!-- This is what AdalFlow is: light, modular, and robust, with a 100% readable codebase. -->


Further reading: [How We Started](https://www.linkedin.com/posts/li-yin-ai_both-ai-research-and-engineering-use-pytorch-activity-7189366364694892544-Uk1U?utm_source=share&utm_medium=member_desktop), <!-- [Introduction](https://adalflow.sylph.ai/),  -->[Design Philosophy](https://adalflow.sylph.ai/tutorials/lightrag_design_philosophy.html) and [Class hierarchy](https://adalflow.sylph.ai/tutorials/class_hierarchy.html).


<!--

**PyTorch**

```python
import torch
import torch.nn as nn

class Net(nn.Module):
   def __init__(self):
      super(Net, self).__init__()
      self.conv1 = nn.Conv2d(1, 32, 3, 1)
      self.conv2 = nn.Conv2d(32, 64, 3, 1)
      self.dropout1 = nn.Dropout2d(0.25)
      self.dropout2 = nn.Dropout2d(0.5)
      self.fc1 = nn.Linear(9216, 128)
      self.fc2 = nn.Linear(128, 10)

   def forward(self, x):
      x = self.conv1(x)
      x = self.conv2(x)
      x = self.dropout1(x)
      x = self.dropout2(x)
      x = self.fc1(x)
      return self.fc2(x)
``` -->
## Unified Framework for Auto-Optimization

AdalFlow provides token-efficient and high-performing prompt optimization within a unified framework.
To optimize your pipeline, simply define a ``Parameter`` and pass it to AdalFlow's ``Generator``.
Whether you need to optimize task instructions or run some few-shot demonstrations,
AdalFlow's unified framework offers an easy way to **diagnose**, **visualize**, **debug**, and **train** your pipeline.

This [Dynamic Computation Graph](https://adalflow.sylph.ai/tutorials/trace_graph.html) demonstrates how our auto-differentiation and the dynamic computation graph work.

No need to manually defined nodes and edges, AdalFlow will automatically trace the computation graph for you.

### **Trainable Task Pipeline**

Just define it as a ``Parameter`` and pass it to AdalFlow's ``Generator``.

<p align="center">
  <img src="https://raw.githubusercontent.com/SylphAI-Inc/LightRAG/main/docs/source/_static/images/Trainable_task_pipeline.png" alt="AdalFlow Trainable Task Pipeline">
</p>

### **AdalComponent & Trainer**

``AdalComponent`` acts as the 'interpreter'  between task pipeline and the trainer, defining training and validation steps, optimizers, evaluators, loss functions, backward engine for textual gradients or tracing the demonstrations, the teacher generator.

<p align="center">
  <img src="https://raw.githubusercontent.com/SylphAI-Inc/LightRAG/main/docs/source/_static/images/trainer.png" alt="AdalFlow AdalComponent & Trainer">
</p>

# Quick Install

Install AdalFlow with pip:

```bash
pip install adalflow
```

Please refer to the [full installation guide](https://adalflow.sylph.ai/get_started/installation.html) for more details.




# Documentation

AdalFlow full documentation available at [adalflow.sylph.ai](https://adalflow.sylph.ai/):
- [How We Started](https://www.linkedin.com/posts/li-yin-ai_both-ai-research-and-engineering-use-pytorch-activity-7189366364694892544-Uk1U?utm_source=share&utm_medium=member_desktop)
- [Introduction](https://adalflow.sylph.ai/)
- [Full installation guide](https://adalflow.sylph.ai/get_started/installation.html)
- [Design philosophy](https://adalflow.sylph.ai/tutorials/lightrag_design_philosophy.html)
- [Class hierarchy](https://adalflow.sylph.ai/tutorials/class_hierarchy.html)
- [Tutorials](https://adalflow.sylph.ai/tutorials/index.html)
- [Supported Models](https://adalflow.sylph.ai/apis/components/components.model_client.html)
- [Supported Retrievers](https://adalflow.sylph.ai/apis/components/components.retriever.html)
- [API reference](https://adalflow.sylph.ai/apis/index.html)


# AdalFlow: A Tribute to Ada Lovelace

<<<<<<< HEAD
AdalFlow is named in honor of [Ada Lovelace](https://en.wikipedia.org/wiki/Ada_Lovelace), the pioneering female mathematician who first recognized that machines could do more than just perform calculations. As a female-led team, we aim to inspire more women to enter the AI field.
=======
AdalFlow is named in honor of [Ada Lovelace](https://en.wikipedia.org/wiki/Ada_Lovelace), the pioneering female mathematician who first recognized that machines could do more than just calculations. As a team led by female founder, we aim to inspire more women to enter the AI field.
>>>>>>> 450bf78f

# Contributors

[![contributors](https://contrib.rocks/image?repo=SylphAI-Inc/LightRAG&max=2000)](https://github.com/SylphAI-Inc/LightRAG/graphs/contributors)

# Acknowledgements

Many existing works greatly inspired AdalFlow library! Here is a non-exhaustive list:

- 📚 [PyTorch](https://github.com/pytorch/pytorch/) for design philosophy and design pattern of ``Component``, ``Parameter``, ``Sequential``.
- 📚 [Micrograd](https://github.com/karpathy/micrograd): A tiny autograd engine for our auto-differentiative architecture.
- 📚 [Text-Grad](https://github.com/zou-group/textgrad) for the ``Textual Gradient Descent`` text optimizer.
- 📚 [DSPy](https://github.com/stanfordnlp/dspy) for inspiring the ``__{input/output}__fields`` in our ``DataClass`` and the bootstrap few-shot optimizer.
- 📚 [OPRO](https://github.com/google-deepmind/opro) for adding past text instructions along with its accuracy in the text optimizer.
- 📚 [PyTorch Lightning](https://github.com/Lightning-AI/pytorch-lightning) for the ``AdalComponent`` and ``Trainer``.

# Citation

```bibtex
@software{Yin2024AdalFlow,
  author = {Li Yin},
  title = {{AdalFlow: The Library for Large Language Model (LLM) Applications}},
  month = {7},
  year = {2024},
  doi = {10.5281/zenodo.12639531},
  url = {https://github.com/SylphAI-Inc/AdalFlow}
}
```

# Star History

[![Star History Chart](https://api.star-history.com/svg?repos=SylphAI-Inc/AdalFlow&type=Date)](https://star-history.com/#SylphAI-Inc/AdalFlow&Date)
<!--
<a href="https://trendshift.io/repositories/11559" target="_blank"><img src="https://trendshift.io/api/badge/repositories/11559" alt="SylphAI-Inc%2FAdalFlow | Trendshift" style="width: 250px; height: 55px;" width="250" height="55"/></a> --><|MERGE_RESOLUTION|>--- conflicted
+++ resolved
@@ -215,11 +215,9 @@
 
 # AdalFlow: A Tribute to Ada Lovelace
 
-<<<<<<< HEAD
+
 AdalFlow is named in honor of [Ada Lovelace](https://en.wikipedia.org/wiki/Ada_Lovelace), the pioneering female mathematician who first recognized that machines could do more than just perform calculations. As a female-led team, we aim to inspire more women to enter the AI field.
-=======
-AdalFlow is named in honor of [Ada Lovelace](https://en.wikipedia.org/wiki/Ada_Lovelace), the pioneering female mathematician who first recognized that machines could do more than just calculations. As a team led by female founder, we aim to inspire more women to enter the AI field.
->>>>>>> 450bf78f
+
 
 # Contributors
 
